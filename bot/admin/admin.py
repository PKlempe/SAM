--- conflicted
+++ resolved
@@ -75,26 +75,6 @@
             channel (str): The channel where to post the message. Can be channel name (starting with #) or channel id.
             json_string (str): The json string representing the embed. Alternatively it could also be a pastebin link.
         """
-<<<<<<< HEAD
-        try:
-            if is_pastebin_link(json_string):
-                json_string = parse_pastebin_link(json_string)
-            embed_dict = json.loads(json_string)
-            embed = discord.Embed.from_dict(embed_dict)
-            await channel.send(embed=embed)
-        except commands.errors.CommandInvokeError:
-            await ctx.send("**__Error:__** Could not parse json. Make sure your last argument is valid JSON.")
-        except discord.errors.HTTPException:
-            await ctx.send("**__Error:__** Could not parse json. Make sure your last argument is valid JSON.")
-        except discord.DiscordException:
-            await ctx.send("**__Error:__** Invalid embed. Make sure you have at least title or description set (also "
-                           "for each additional field). You can validate your json at "
-                           "https://leovoel.github.io/embed-visualizer/.")
-        except ValueError as error:
-            await ctx.send(error)
-        except TypeError:
-            await ctx.send("**__Error:__** Error creating embed. Please check your parameters.")
-=======
         if is_pastebin_link(json_string):
             json_string = parse_pastebin_link(json_string)
         embed_dict = json.loads(json_string)
@@ -132,7 +112,6 @@
 
         if error_type in handler_mapper:
             await handler_mapper[error_type](ctx, root_error)
->>>>>>> 36a1cb7a
 
     @commands.group(name="bot", hidden=True, invoke_without_command=True)
     @command_log
@@ -149,11 +128,7 @@
         """
         await ctx.send_help(ctx.command)
 
-<<<<<<< HEAD
     @cmd_for_bot_stuff.command(name="cogs", hidden=True)
-=======
-    @cmd_for_bot_stuff.command(name="cogs")
->>>>>>> 36a1cb7a
     @command_log
     async def embed_available_cogs(self, ctx: commands.Context):
         """Command handler for the `bot` subcommand `cogs`.
@@ -176,7 +151,6 @@
 
         await ch_bot.send(embed=embed)
 
-<<<<<<< HEAD
     @cmd_for_bot_stuff.group(name="cog", hidden=True, invoke_without_command=True)
     @command_log
     async def management_cog(self, ctx: commands.Context):
@@ -267,10 +241,7 @@
             self.bot.reload_extension(path)
             log.warning("%s has been reloaded.", cog_name)
 
-    @cmd_for_bot_stuff.group(name="presence")
-=======
     @cmd_for_bot_stuff.group(name="presence", invoke_without_command=True)
->>>>>>> 36a1cb7a
     @command_log
     async def change_discord_presence(self, ctx: commands.Context):
         """Command handler for the `bot` subcommand `presence`.
